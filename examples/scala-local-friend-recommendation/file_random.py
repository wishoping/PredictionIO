--- conflicted
+++ resolved
@@ -43,12 +43,8 @@
 #user_id_list is sorted
 
 user_id_list = map(str, user_id_list)
-<<<<<<< HEAD
 user_id_list.sort()
-print user_id_list
-=======
 #print user_id_list
->>>>>>> 5754388e
 print "user_id finished"
 
 print "getting lines from item"
@@ -100,13 +96,8 @@
 print "user keyword finished"
 #go to file begining
 #getting the user_sns_small
-<<<<<<< HEAD
-"""
-print user_id_list
-=======
 
 #print user_id_list
->>>>>>> 5754388e
 read_file = open("data/user_sns.txt", 'r')
 
 #write_file = open("data/mini_user_sns_small.txt", 'w')
@@ -161,13 +152,9 @@
         met = True
     if int(line.split()[0]) > int(user_id_list[index]):
         index += 1
-<<<<<<< HEAD
         if index == len(user_id_list):
             break
-print user_action_list
-=======
 #print user_action_list
->>>>>>> 5754388e
 write_file = open("data/mini_user_action.txt",'w')
 for line in user_action_list:
     for user_id in user_id_list:
@@ -175,6 +162,3 @@
             write_file.write(line)
             break
 print "Done"
-
-
-"""