--- conflicted
+++ resolved
@@ -1,10 +1,6 @@
 name := "PredictionIO Settings Initialization"
 
-<<<<<<< HEAD
-version := "0.4.3-SNAPSHOT"
-=======
-version := "0.4.3"
->>>>>>> 9e8411d4
+version := "0.5.0-SNAPSHOT"
 
 organization := "io.prediction"
 
@@ -13,11 +9,7 @@
 scalacOptions ++= Seq("-deprecation")
 
 libraryDependencies ++= Seq(
-<<<<<<< HEAD
-  "io.prediction" %% "predictionio-commons" % "0.4.3-SNAPSHOT"
-=======
-  "io.prediction" %% "predictionio-commons" % "0.4.3"
->>>>>>> 9e8411d4
+  "io.prediction" %% "predictionio-commons" % "0.5.0-SNAPSHOT"
 )
 
 resolvers ++= Seq(
