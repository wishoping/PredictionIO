--- conflicted
+++ resolved
@@ -20,15 +20,11 @@
         li = link_to_with_active 'Quick Start', '/classification/quickstart/'
         li = link_to_with_active 'DASE Components Explained', '/classification/dase/'
     li.expand
-      = link_to 'Collecting Data', '#'
+      = link_to 'Data Collection', '#'
       ul
-        li = link_to_with_active 'Overview of Event Server', '/datacollection/overview/'
-        li = link_to_with_active 'Using Event API', '/datacollection/eventapi/'
+        li = link_to_with_active 'Overview', '/datacollection/overview/'
+        li = link_to_with_active 'Collecting Data', '/datacollection/eventapi/'
         li = link_to_with_active 'Sample Data Sets', '/datacollection/sample/'
-    li.expand
-      = link_to 'Engine Operation', '#'
-      ul
-        li = link_to_with_active 'Running an Engine', '/operation/engine/'
     li.expand
       = link_to 'Get Involved', '#'
       ul
@@ -46,11 +42,7 @@
       = link_to 'Resources', '#'
       ul
         li = link_to_with_active 'FAQs', '/resources/faq/'
-<<<<<<< HEAD
-        li = link_to_with_active 'Upgrade Tips and Tools', '/resources/upgrade/'
-=======
-        li = link_to_with_active 'Upgrading', '/resources/schema-change/'
->>>>>>> 6377abf1
+        li = link_to_with_active 'Upgrade Tips', '/resources/upgrade/'
         li = link_to_with_active 'Architecture', '/resources/systems/'
         li = link_to_with_active 'Command Line', '/resources/command-line/'
         li = link_to_with_active 'Glossary', '/resources/glossary/'
